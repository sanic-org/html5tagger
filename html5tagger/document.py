--- conflicted
+++ resolved
@@ -3,11 +3,12 @@
 from .util import HTML
 
 
-<<<<<<< HEAD
-def Document(*title: str, _urls: Optional[List[str]] = None, **html_attrs: Any) -> Builder:
-=======
-def Document(*title, _urls=None, _viewport=None, **html_attrs) -> Builder:
->>>>>>> ed88b851
+def Document(
+    *title: str,
+    _urls: Optional[List[str]] = None,
+    _viewport: Union[bool, str] = False,
+    **html_attrs: Any
+) -> Builder:
     """Construct a new document with a DOCTYPE and minimal structure.
 
     The html tag is added if any attributes are provided for it.
@@ -26,7 +27,7 @@
     if title:
         doc.meta(charset="utf-8")  # Always a good idea
         doc.title(*title)
-    if _viewport is not None:
+    if not _viewport:
         if _viewport is True:
             _viewport = "width=device-width,initial-scale=1"
         doc.meta(name="viewport", content=_viewport)
